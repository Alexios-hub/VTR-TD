--- conflicted
+++ resolved
@@ -11,13 +11,8 @@
     --val-data="/workspace/data/MSRVTT-videos/test_12/{000000..000009}.tar"  \
     --val-num-samples 1000 \
     --warmup 0 \
-<<<<<<< HEAD
-    --batch-size=14 \
-    --lr=5e-6 \
-=======
     --batch-size=16 \
     --lr=5e-4 \
->>>>>>> bf0b9d5c
     --wd=0.2 \
     --epochs 64 \
     --workers=4 \
@@ -29,7 +24,4 @@
     --distill-ckd-alpha 0.0 \
     --distill-temporal-alpha 0.0 \
     --distill-text-fd-alpha 0.0 \
-<<<<<<< HEAD
-    --precision bf16 \
-=======
->>>>>>> bf0b9d5c
+    --seed 123
