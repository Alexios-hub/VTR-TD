--- conflicted
+++ resolved
@@ -586,11 +586,7 @@
                 with autocast():
                     model_out = model(images, texts)
                     image_features = model_out["image_features"]#[B,768]
-<<<<<<< HEAD
-                    text_features = model_out["text_features"]# [B,768]
-=======
                     text_features = model_out["text_features"].mean(1)# [B,768]
->>>>>>> 913e0163
                     logit_scale = model_out["logit_scale"]
                     # features are accumulated in CPU tensors, otherwise GPU memory exhausted quickly
                     # however, system RAM is easily exceeded and compute time becomes problematic
