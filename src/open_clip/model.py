--- conflicted
+++ resolved
@@ -995,12 +995,6 @@
         for stage, dim in zip(clip_2d.visual.trunk.stages,dims):
             for block in stage.blocks:
                 block = ResAdapterBlock(original_block=block, d_model=dim, adapter_channels=dim//2,kernel_size=(3,1,1),num_frames=num_frames, scale=1.0)
-<<<<<<< HEAD
-        for i in range(len(clip_2d.visual.trunk.stages[3].blocks)-1):
-            clip_2d.visual.trunk.stages[3].blocks[i] = ResAdapterBlock(original_block=clip_2d.visual.trunk.stages[3].blocks[i], d_model=512, adapter_channels=256,kernel_size=(3,1,1),num_frames=num_frames, scale=1.0)
-        # clip_2d.visual.trunk.stages[3] = AdaptAttention(original_mlp=clip_2d.visual.trunk.stages[3],in_dim=512,mid_dim=256,use_pos_emb=True,n_positions=num_frames*8*8,num_frames=num_frames)
-        clip_2d.visual.trunk.stages[3] = AdaptParallelAttention(original_mlp=clip_2d.visual.trunk.stages[3],in_dim=512,mid_dim=256,use_pos_emb=True,n_positions=num_frames*8*8,num_frames=num_frames)
-=======
 
         # for stage, dim in zip([clip_2d.visual.trunk.stages[0],clip_2d.visual.trunk.stages[1],clip_2d.visual.trunk.stages[2]],[64,128,256]):
         #     for block in stage.blocks:
@@ -1008,7 +1002,6 @@
         # for i in range(len(clip_2d.visual.trunk.stages[3].blocks)-1):
         #     clip_2d.visual.trunk.stages[3].blocks[i] = ResAdapterBlock(original_block=clip_2d.visual.trunk.stages[3].blocks[i], d_model=512, adapter_channels=256,kernel_size=(3,1,1),num_frames=num_frames, scale=1.0)
         # clip_2d.visual.trunk.stages[3] = AdaptAttention(original_mlp=clip_2d.visual.trunk.stages[3],in_dim=512,mid_dim=256,use_pos_emb=True,n_positions=num_frames*8*8,num_frames=num_frames)
->>>>>>> bea30837
 
         clip_2d.visual.trunk.final_conv = ResAdapterBlock(original_block=clip_2d.visual.trunk.final_conv,d_model=512,adapter_channels=256,kernel_size=(3,1,1),num_frames=num_frames,scale=1.0)
         clip_2d.visual.trunk.head = ResAdapterBlock(original_block=clip_2d.visual.trunk.head,d_model=1024,adapter_channels=512,kernel_size=(3,1,1),num_frames=num_frames,scale=1.0)
