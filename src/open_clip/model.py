--- conflicted
+++ resolved
@@ -849,12 +849,8 @@
 
         clip_2d.visual.trunk.final_conv = ResAdapterBlock(original_block=clip_2d.visual.trunk.final_conv,d_model=512,adapter_channels=256,kernel_size=(3,1,1),num_frames=num_frames,scale=1.0)
         clip_2d.visual.trunk.head = ResAdapterBlock(original_block=clip_2d.visual.trunk.head,d_model=1024,adapter_channels=512,kernel_size=(3,1,1),num_frames=num_frames,scale=1.0)
-<<<<<<< HEAD
-
-=======
         
         
->>>>>>> 82edd1a6
                 
         for block in clip_2d.text.transformer.resblocks:
             block.mlp = AdaptMLP(original_mlp=block.mlp,in_dim=512,mid_dim=256,s=1.0)
