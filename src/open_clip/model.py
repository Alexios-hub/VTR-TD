""" CLIP Model

Adapted from https://github.com/openai/CLIP. Originally MIT License, Copyright (c) 2021 OpenAI.
"""
import copy
import logging
import math
from dataclasses import dataclass
from typing import Any, Dict, Optional, Tuple, Union

import numpy as np
import torch
import torch.nn.functional as F
from torch import nn
from torch.utils.checkpoint import checkpoint
from functools import partial

from .hf_model import HFTextEncoder
from .modified_resnet import ModifiedResNet
from .timm_model import TimmModel
from .transformer import LayerNormFp32, LayerNorm, QuickGELU, Attention, VisionTransformer, TextTransformer,\
    text_global_pool
from .utils import to_2tuple

from transformers.models.videomae.modeling_videomae import get_sinusoid_encoding_table

from timm.layers.norm_act import _create_act
from timm.layers.trace_utils import _assert
from timm.layers import DropPath, use_fused_attn
from open_clip.modeling_perceiver_xattn import Perceiver
@dataclass
class CLIPVisionCfg:
    layers: Union[Tuple[int, int, int, int], int] = 12
    width: int = 768
    head_width: int = 64
    mlp_ratio: float = 4.0
    patch_size: int = 16
    image_size: Union[Tuple[int, int], int] = 224

    ls_init_value: Optional[float] = None  # layer scale initial value
    patch_dropout: float = 0.  # what fraction of patches to dropout during training (0 would mean disabled and no patches dropped) - 0.5 to 0.75 recommended in the paper for optimal results
    attentional_pool: bool = False  # whether to use attentional pooler in the last embedding layer (overrides pool_type)
    attn_pooler_queries: int = 256  # n_queries for attentional pooler
    attn_pooler_heads: int = 8  # n heads for attentional_pooling
    no_ln_pre: bool = False  # disable pre transformer LayerNorm
    pos_embed_type: str = 'learnable'
    final_ln_after_pool: bool = False  # apply final LayerNorm after pooling
    pool_type: str = 'tok'
    output_tokens: bool = False
    act_kwargs: Optional[dict] = None
    norm_kwargs: Optional[dict] = None

    timm_model_name: Optional[str] = None  # a valid model name overrides layers, width, patch_size
    timm_model_pretrained: bool = False  # use (imagenet) pretrained weights for named model
    timm_pool: str = 'avg'  # feature pooling for timm model ('abs_attn', 'rot_attn', 'avg', '')
    timm_proj: str = 'linear'  # linear projection for timm model output ('linear', 'mlp', '')
    timm_proj_bias: bool = False  # enable bias final projection
    timm_drop: float = 0.  # head dropout
    timm_drop_path: Optional[float] = None  # backbone stochastic depth


@dataclass
class CLIPTextCfg:
    context_length: int = 77
    vocab_size: int = 49408
    hf_tokenizer_name: Optional[str] = None
    tokenizer_kwargs: Optional[dict] = None

    width: int = 512
    heads: int = 8
    layers: int = 12
    mlp_ratio: float = 4.0
    ls_init_value: Optional[float] = None  # layer scale initial value
    embed_cls: bool = False
    pad_id: int = 0
    no_causal_mask: bool = False  # disable causal masking
    final_ln_after_pool: bool = False  # apply final LayerNorm after pooling
    pool_type: str = 'argmax'
    proj_bias: bool = False
    output_tokens: bool = False
    act_kwargs: dict = None
    norm_kwargs: dict = None

    # HuggingFace specific text tower config
    hf_model_name: Optional[str] = None
    hf_model_pretrained: bool = True
    hf_proj_type: str = 'mlp'
    hf_pooler_type: str = 'mean_pooler'  # attentional pooling for HF models


def get_cast_dtype(precision: str):
    cast_dtype = None
    if precision == 'bf16':
        cast_dtype = torch.bfloat16
    elif precision == 'fp16':
        cast_dtype = torch.float16
    return cast_dtype


def get_input_dtype(precision: str):
    input_dtype = None
    if precision in ('bf16', 'pure_bf16'):
        input_dtype = torch.bfloat16
    elif precision in ('fp16', 'pure_fp16'):
        input_dtype = torch.float16
    return input_dtype


def _build_vision_tower(
        embed_dim: int,
        vision_cfg: CLIPVisionCfg,
        quick_gelu: bool = False,
        cast_dtype: Optional[torch.dtype] = None
):
    if isinstance(vision_cfg, dict):
        vision_cfg = CLIPVisionCfg(**vision_cfg)

    # OpenAI models are pretrained w/ QuickGELU but native nn.GELU is both faster and more
    # memory efficient in recent PyTorch releases (>= 1.10).
    # NOTE: timm models always use native GELU regardless of quick_gelu flag.
    act_layer = QuickGELU if quick_gelu else nn.GELU

    if vision_cfg.timm_model_name:
        visual = TimmModel(
            vision_cfg.timm_model_name,
            pretrained=vision_cfg.timm_model_pretrained,
            pool=vision_cfg.timm_pool,
            proj=vision_cfg.timm_proj,
            proj_bias=vision_cfg.timm_proj_bias,
            drop=vision_cfg.timm_drop,
            drop_path=vision_cfg.timm_drop_path,
            patch_drop=vision_cfg.patch_dropout if vision_cfg.patch_dropout > 0 else None,
            embed_dim=embed_dim,
            image_size=vision_cfg.image_size,
        )
    elif isinstance(vision_cfg.layers, (tuple, list)):
        vision_heads = vision_cfg.width * 32 // vision_cfg.head_width
        visual = ModifiedResNet(
            layers=vision_cfg.layers,
            output_dim=embed_dim,
            heads=vision_heads,
            image_size=vision_cfg.image_size,
            width=vision_cfg.width,
        )
    else:
        vision_heads = vision_cfg.width // vision_cfg.head_width
        norm_layer = LayerNormFp32 if cast_dtype in (torch.float16, torch.bfloat16) else LayerNorm
        if vision_cfg.norm_kwargs:
            norm_layer = partial(norm_layer, **vision_cfg.norm_kwargs)
        if vision_cfg.act_kwargs is not None:
            act_layer = partial(act_layer, **vision_cfg.act_kwargs)

        visual = VisionTransformer(
            image_size=vision_cfg.image_size,
            patch_size=vision_cfg.patch_size,
            width=vision_cfg.width,
            layers=vision_cfg.layers,
            heads=vision_heads,
            mlp_ratio=vision_cfg.mlp_ratio,
            ls_init_value=vision_cfg.ls_init_value,
            patch_dropout=vision_cfg.patch_dropout,
            attentional_pool=vision_cfg.attentional_pool,
            attn_pooler_queries=vision_cfg.attn_pooler_queries,
            attn_pooler_heads=vision_cfg.attn_pooler_heads,
            pos_embed_type=vision_cfg.pos_embed_type,
            no_ln_pre=vision_cfg.no_ln_pre,
            final_ln_after_pool=vision_cfg.final_ln_after_pool,
            pool_type=vision_cfg.pool_type,
            output_tokens=vision_cfg.output_tokens,
            output_dim=embed_dim,
            act_layer=act_layer,
            norm_layer=norm_layer,
        )

    return visual


def _build_text_tower(
        embed_dim: int,
        text_cfg: CLIPTextCfg,
        quick_gelu: bool = False,
        cast_dtype: Optional[torch.dtype] = None,
):
    if isinstance(text_cfg, dict):
        text_cfg = CLIPTextCfg(**text_cfg)

    if text_cfg.hf_model_name:
        text = HFTextEncoder(
            text_cfg.hf_model_name,
            output_dim=embed_dim,
            proj_type=text_cfg.hf_proj_type,
            pooler_type=text_cfg.hf_pooler_type,
            pretrained=text_cfg.hf_model_pretrained,
            output_tokens=text_cfg.output_tokens,
        )
    else:
        act_layer = QuickGELU if quick_gelu else nn.GELU
        norm_layer = LayerNormFp32 if cast_dtype in (torch.float16, torch.bfloat16) else LayerNorm
        if text_cfg.norm_kwargs:
            norm_layer = partial(norm_layer, **text_cfg.norm_kwargs)
        if text_cfg.act_kwargs is not None:
            act_layer = partial(act_layer, **text_cfg.act_kwargs)

        text = TextTransformer(
            context_length=text_cfg.context_length,
            vocab_size=text_cfg.vocab_size,
            width=text_cfg.width,
            heads=text_cfg.heads,
            layers=text_cfg.layers,
            mlp_ratio=text_cfg.mlp_ratio,
            ls_init_value=text_cfg.ls_init_value,
            output_dim=embed_dim,
            embed_cls=text_cfg.embed_cls,
            no_causal_mask=text_cfg.no_causal_mask,
            pad_id=text_cfg.pad_id,
            pool_type=text_cfg.pool_type,
            proj_bias=text_cfg.proj_bias,
            output_tokens=text_cfg.output_tokens,
            act_layer=act_layer,
            norm_layer=norm_layer,
        )
    return text


class CLIP(nn.Module):
    output_dict: torch.jit.Final[bool]

    def __init__(
            self,
            embed_dim: int,
            vision_cfg: CLIPVisionCfg,
            text_cfg: CLIPTextCfg,
            quick_gelu: bool = False,
            init_logit_scale: float = np.log(1 / 0.07),
            init_logit_bias: Optional[float] = None,
            cast_dtype: Optional[torch.dtype] = None,
            output_dict: bool = False,
            text_output_tokens = False
    ):
        super().__init__()
        self.text_output_tokens = text_output_tokens
        self.output_dict = output_dict

        self.visual = _build_vision_tower(embed_dim, vision_cfg, quick_gelu, cast_dtype)

        text = _build_text_tower(embed_dim, text_cfg, quick_gelu, cast_dtype)
        self.transformer = text.transformer
        self.context_length = text.context_length
        self.vocab_size = text.vocab_size
        self.token_embedding = text.token_embedding
        self.positional_embedding = text.positional_embedding
        self.ln_final = text.ln_final
        self.text_projection = text.text_projection
        self.text_pool_type = text.pool_type
        self.register_buffer('attn_mask', text.attn_mask, persistent=False)

        self.logit_scale = nn.Parameter(torch.ones([]) * init_logit_scale)
        if init_logit_bias is not None:
            self.logit_bias = nn.Parameter(torch.ones([]) * init_logit_bias)
        else:
            self.logit_bias = None

    def lock_image_tower(self, unlocked_groups=0, freeze_bn_stats=False):
        # lock image tower as per LiT - https://arxiv.org/abs/2111.07991
        self.visual.lock(unlocked_groups=unlocked_groups, freeze_bn_stats=freeze_bn_stats)

    @torch.jit.ignore
    def set_grad_checkpointing(self, enable=True):
        self.visual.set_grad_checkpointing(enable)
        self.transformer.grad_checkpointing = enable

    def encode_image(self, image, normalize: bool = False):
        if self.visual.output_tokens == True:
            features, token_features = self.visual(image)
            return (F.normalize(features, dim=-1), token_features) if normalize else (features, token_features)
        features = self.visual(image)
        return F.normalize(features, dim=-1) if normalize else features

    def encode_text(self, text, normalize: bool = False):
        cast_dtype = self.transformer.get_cast_dtype()

        x = self.token_embedding(text).to(cast_dtype)  # [batch_size, n_ctx, d_model]

        x = x + self.positional_embedding.to(cast_dtype)
        x = self.transformer(x, attn_mask=self.attn_mask)
        x = self.ln_final(x)  # [batch_size, n_ctx, transformer.width]
        # x, _ = text_global_pool(x, text, self.text_pool_type)
        x, tokens = text_global_pool(x, text, self.text_pool_type)
        if self.text_projection is not None:
            if isinstance(self.text_projection, nn.Linear):
                x = self.text_projection(x)
            else:
                x = x @ self.text_projection
        if self.text_output_tokens:
            return (F.normalize(x, dim=-1),tokens) if normalize else (x,tokens)

        return F.normalize(x, dim=-1) if normalize else x

    def get_logits(self, image, text):
        image_features = self.encode_image(image, normalize=True)
        text_features = self.encode_text(text, normalize=True)
        image_logits = self.logit_scale.exp() * image_features @ text_features.T
        if self.logit_bias is not None:
            image_logits += self.logit_bias
        text_logits = image_logits.T
        return image_logits, text_logits

    def forward(
            self,
            image: Optional[torch.Tensor] = None,
            text: Optional[torch.Tensor] = None,
    ):
        image_features = self.encode_image(image, normalize=True) if image is not None else None
        text_features = self.encode_text(text, normalize=True) if text is not None else None

        if self.output_dict:
            out_dict = {
                "image_features": image_features,
                "text_features": text_features,
                "logit_scale": self.logit_scale.exp()
            }
            if self.logit_bias is not None:
                out_dict['logit_bias'] = self.logit_bias
            return out_dict

        if self.logit_bias is not None:
            return image_features, text_features, self.logit_scale.exp(), self.logit_bias
        return image_features, text_features, self.logit_scale.exp()


class CustomTextCLIP(nn.Module):
    output_dict: torch.jit.Final[bool]

    def __init__(
            self,
            embed_dim: int,
            vision_cfg: CLIPVisionCfg,
            text_cfg: CLIPTextCfg,
            quick_gelu: bool = False,
            init_logit_scale: float = np.log(1 / 0.07),
            init_logit_bias: Optional[float] = None,
            cast_dtype: Optional[torch.dtype] = None,
            output_dict: bool = False,
    ):
        super().__init__()
        self.output_dict = output_dict
        self.visual = _build_vision_tower(embed_dim, vision_cfg, quick_gelu, cast_dtype)
        self.text = _build_text_tower(embed_dim, text_cfg, quick_gelu, cast_dtype)
        self.context_length = self.text.context_length
        self.vocab_size = self.text.vocab_size
        self.logit_scale = nn.Parameter(torch.ones([]) * init_logit_scale)
        if init_logit_bias is not None:
            self.logit_bias = nn.Parameter(torch.ones([]) * init_logit_bias)
        else:
            self.logit_bias = None

    def lock_image_tower(self, unlocked_groups=0, freeze_bn_stats=False):
        # lock image tower as per LiT - https://arxiv.org/abs/2111.07991
        self.visual.lock(unlocked_groups=unlocked_groups, freeze_bn_stats=freeze_bn_stats)

    def lock_text_tower(self, unlocked_layers: int = 0, freeze_layer_norm: bool = True):
        self.text.lock(unlocked_layers, freeze_layer_norm)

    @torch.jit.ignore
    def set_grad_checkpointing(self, enable=True):
        self.visual.set_grad_checkpointing(enable)
        self.text.set_grad_checkpointing(enable)

    def encode_image(self, image, normalize: bool = False):
        # features, stages_features = self.visual(image)
        # return (F.normalize(features, dim=-1), stages_features) if normalize else (features, stages_features)
        features = self.visual(image)
        return F.normalize(features, dim=-1) if normalize else features

    def encode_text(self, text, normalize: bool = False):
        features = self.text(text)
        # features, tokens = self.text(text)
        # return (F.normalize(features, dim=-1),tokens) if normalize else (features,tokens)
        return F.normalize(features, dim=-1) if normalize else features

    def get_logits(self, image, text):
        image_features = self.encode_image(image, normalize=True)
        text_features = self.encode_text(text, normalize=True)
        image_logits = self.logit_scale.exp() * image_features @ text_features.T
        if self.logit_bias is not None:
            image_logits += self.logit_bias
        text_logits = image_logits.T
        return image_logits, text_logits

    def forward(
            self,
            image: Optional[torch.Tensor] = None,
            text: Optional[torch.Tensor] = None,
    ):
        # image_features, stages_features = self.encode_image(image, normalize=True) if image is not None else None
        # text_features, text_tokens = self.encode_text(text, normalize=True) if text is not None else None

        image_features = self.encode_image(image, normalize=True) if image is not None else None
        text_features = self.encode_text(text, normalize=True) if text is not None else None
        if self.output_dict:
            out_dict = {
                "image_features": image_features,
                "text_features": text_features,
                "logit_scale": self.logit_scale.exp(),
                # "stages_features":stages_features,
                # "text_tokens":text_tokens
            }
            if self.logit_bias is not None:
                out_dict['logit_bias'] = self.logit_bias
            return out_dict

        if self.logit_bias is not None:
            return image_features, text_features, self.logit_scale.exp(), self.logit_bias
        return image_features, text_features, self.logit_scale.exp()


class MLP(nn.Module):
    def __init__(self, input_dim, hidden_dim, output_dim):
        super(MLP, self).__init__()
        self.fc1 = nn.Linear(input_dim, hidden_dim)
        self.gelu = nn.GELU()
        self.fc2 = nn.Linear(hidden_dim, output_dim)

    def forward(self, x):
        x_input = x
        x = self.fc1(x)
        x = self.gelu(x)
        x = self.fc2(x)
        return x + x_input

class AdaptMLP(nn.Module):
    def __init__(self, original_mlp, in_dim, mid_dim, dropout=0.0, s=0.1):
        super().__init__()
        self.original_mlp = original_mlp

        self.c_fc = nn.Linear(in_dim, mid_dim)
        self.act = nn.ReLU()
        self.up_proj = nn.Linear(mid_dim, in_dim)
        self.dropout = nn.Dropout(dropout)
        self.scale = s

        #initialization
        nn.init.kaiming_uniform_(self.c_fc.weight)
        nn.init.zeros_(self.up_proj.weight)
        nn.init.zeros_(self.c_fc.bias)
        nn.init.zeros_(self.up_proj.bias)


        #freeze original MLP
        for _, p in self.original_mlp.named_parameters():
            p.requires_grad = False

    # def forward(self, x):
    #     original_mlp_x = self.original_mlp(x)
    #     if len(x.shape) == 4:#B,C,H,W
    #         x = x.transpose(1,3)
    #     down = self.c_fc(x)
    #     down = self.act(down)
    #     down = self.dropout(down)
    #     up = self.up_proj(down)
    #     if len(up.shape) == 4:
    #         up = up.transpose(1,3)

    #     output = original_mlp_x + up * self.scale
    #     return output

    #after FFN
    def forward(self, x):
        original_mlp_x = self.original_mlp(x)
        if len(original_mlp_x.shape) == 4:#B,C,H,W
            original_mlp_x = original_mlp_x.transpose(1,3)
        down = self.c_fc(original_mlp_x)
        down = self.act(down)
        down = self.dropout(down)
        up = self.up_proj(down)
        if len(up.shape) == 4:
            up = up.transpose(1,3)

        output = original_mlp_x + up * self.scale
        return output

from timm.models.layers import trunc_normal_

class ConvNormAct(nn.Module):
    """ Custom ConvNormAct for 3D convolutions. """
    def __init__(self, in_chs, out_chs, kernel_size, groups, apply_act=True):
        super().__init__()
        self.conv = nn.Conv3d(in_chs, out_chs, kernel_size, padding=kernel_size // 2, groups=groups)
        self.bn = nn.BatchNorm3d(out_chs)
        self.act = nn.GELU() if apply_act else nn.Identity()

    def forward(self, x):
        x = self.conv(x)
        x = self.bn(x)
        x = self.act(x)
        return x

class ConvMlp3D(nn.Module):
    """3D Convolutional FFN Module."""

    def __init__(
            self,
            in_chs: int,
            hidden_channels: Optional[int] = None,
            out_chs: Optional[int] = None,
            act_layer: nn.Module = nn.GELU,
            drop: float = 0.0,
            num_frames: int=4
    ) -> None:
        """Build 3D convolutional FFN module.

        Args:
            in_chs: Number of input channels.
            hidden_channels: Number of channels after expansion. Default: None
            out_chs: Number of output channels. Default: None
            act_layer: Activation layer. Default: `GELU`
            drop: Dropout rate. Default: `0.0`.
        """
        super().__init__()
        out_chs = out_chs or in_chs
        hidden_channels = hidden_channels or in_chs
        self.conv = ConvNormAct(
            in_chs,
            out_chs,
            kernel_size=7,
            groups=in_chs,
            apply_act=False,
        )
        self.fc1 = nn.Conv3d(in_chs, hidden_channels, kernel_size=1)
        self.act = act_layer()
        self.fc2 = nn.Conv3d(hidden_channels, out_chs, kernel_size=1)
        self.drop = nn.Dropout(drop)
        self.apply(self._init_weights)
        nn.init.zeros_(self.fc2.weight)
        nn.init.zeros_(self.fc2.bias)
        self.num_frames = num_frames

    def _init_weights(self, m: nn.Module) -> None:
        if isinstance(m, nn.Conv3d):
            trunc_normal_(m.weight, std=0.02)
            if m.bias is not None:
                nn.init.constant_(m.bias, 0)

    def forward(self, x: torch.Tensor) -> torch.Tensor:
        B_T,C,H,W = x.shape
        B = B_T // self.num_frames
        x = x.reshape(B, self.num_frames, C, H, W).transpose(1,2)
        x = self.conv(x)
        x = self.fc1(x)
        x = self.act(x)
        x = self.drop(x)
        x = self.fc2(x)
        x = self.drop(x)
        x = x.transpose(1,2).reshape(B*self.num_frames,C,H,W)
        return x

class Attention3D(nn.Module):
    """Multi-headed Self Attention module.

    Source modified from:
    https://github.com/rwightman/pytorch-image-models/blob/master/timm/models/vision_transformer.py
    """
    fused_attn: torch.jit.Final[bool]

    def __init__(
            self,
            dim: int,
            head_dim: int = 32,
            qkv_bias: bool = False,
            attn_drop: float = 0.0,
            proj_drop: float = 0.0,
            num_frames: int = 4
    ) -> None:
        """Build MHSA module that can handle 3D or 4D input tensors.

        Args:
            dim: Number of embedding dimensions.
            head_dim: Number of hidden dimensions per head. Default: ``32``
            qkv_bias: Use bias or not. Default: ``False``
            attn_drop: Dropout rate for attention tensor.
            proj_drop: Dropout rate for projection tensor.
        """
        super().__init__()
        assert dim % head_dim == 0, "dim should be divisible by head_dim"
        self.head_dim = head_dim
        self.num_heads = dim // head_dim
        self.scale = head_dim ** -0.5
        self.fused_attn = use_fused_attn()

        self.qkv = nn.Linear(dim, dim * 3, bias=qkv_bias)
        self.attn_drop = nn.Dropout(attn_drop)
        self.proj = nn.Linear(dim, dim)
        self.proj_drop = nn.Dropout(proj_drop)
        self.num_frames = num_frames
        nn.init.zeros_(self.proj.weight)
        nn.init.zeros_(self.proj.bias)

    def forward(self, x: torch.Tensor) -> torch.Tensor:
        B_T, C, H, W = x.shape
        B = B_T // self.num_frames

        N = self.num_frames * H * W
        x = x.reshape(B, self.num_frames, C,H,W).transpose(1,2)#[B,C,T,H,W]

        x = x.flatten(2).transpose(-2, -1)  # (B, N, C)
        qkv = (
            self.qkv(x)
            .reshape(B, N, 3, self.num_heads, self.head_dim)
            .permute(2, 0, 3, 1, 4)
        )
        q, k, v = qkv.unbind(0)  # make torchscript happy (cannot use tensor as tuple)

        if self.fused_attn:
            x = torch.nn.functional.scaled_dot_product_attention(
                q, k, v,
                dropout_p=self.attn_drop.p if self.training else 0.,
            )
        else:
            q = q * self.scale
            attn = q @ k.transpose(-2, -1)
            attn = attn.softmax(dim=-1)
            attn = self.attn_drop(attn)
            x = attn @ v

        x = x.transpose(1, 2).reshape(B, N, C)
        x = self.proj(x)
        x = self.proj_drop(x)
        x = x.transpose(-2, -1).reshape(B, C, self.num_frames, H, W).transpose(1,2).reshape(B*self.num_frames,C,H,W)

        return x

class ShapedAttention3D(nn.Module):
    """Shaped Multi-headed Self Attention module.

    Source modified from:
    """
    fused_attn: torch.jit.Final[bool]

    def __init__(
            self,
            dim: int,
            head_dim: int = 32,
            qkv_bias: bool = False,
            attn_drop: float = 0.0,
            num_frames: int = 4,
            width: int = 8
    ) -> None:
        """Build MHSA module that can handle 3D or 4D input tensors.

        Args:
            dim: Number of embedding dimensions.
            head_dim: Number of hidden dimensions per head. Default: ``32``
            qkv_bias: Use bias or not. Default: ``False``
            attn_drop: Dropout rate for attention tensor.
            proj_drop: Dropout rate for projection tensor.
        """
        super().__init__()
        assert dim % head_dim == 0, "dim should be divisible by head_dim"
        self.head_dim = head_dim
        self.num_heads = dim // head_dim
        self.scale = head_dim ** -0.5
        self.qk = nn.Linear(dim, dim * 2, bias=qkv_bias)
        self.attn_drop = nn.Dropout(attn_drop)
        self.num_frames = num_frames

        n_c = num_frames * width * width
        self.alpha = nn.Parameter(torch.zeros((1, self.num_heads, 1, 1)))
        self.beta = nn.Parameter(torch.zeros((1, self.num_heads, 1, 1)))
        self.gamma = nn.Parameter(torch.zeros((1, self.num_heads, 1, 1)))

        self.register_buffer('C',torch.ones((n_c, n_c)) / n_c)
        self.register_buffer('it',torch.eye(n_c))
    def forward(self, x: torch.Tensor) -> torch.Tensor:
        B_T, C, H, W = x.shape
        B = B_T // self.num_frames

        N = self.num_frames * H * W
        x = x.reshape(B, self.num_frames, C,H,W).transpose(1,2)#[B,C,T,H,W]
        x = x.flatten(2).transpose(-2, -1)  # (B, N, C)
        qk = (
            self.qk(x)
            .reshape(B, N, 2, self.num_heads, self.head_dim)
            .permute(2, 0, 3, 1, 4)
        )
        q, k = qk.unbind(0)  # make torchscript happy (cannot use tensor as tuple)
        v = x.reshape(B, N, 1, self.num_heads, self.head_dim).permute(2, 0, 3, 1, 4).squeeze()

        q = q * self.scale
        attn = q @ k.transpose(-2, -1)
        attn = attn.softmax(dim=-1)
        attn = self.attn_drop(attn)
        attn = self.alpha * self.it + self.beta * attn - self.gamma * self.C
        x = attn @ v
        x = x.transpose(1, 2).reshape(B, N, C)

        x = x.transpose(-2, -1).reshape(B, C, self.num_frames, H, W).transpose(1,2).reshape(B*self.num_frames,C,H,W)

        return x
    
class AttentionBlock3D(nn.Module):
    """Implementation of metaformer block with MHSA as token mixer.

    For more details on Metaformer structure, please refer to:
    `MetaFormer Is Actually What You Need for Vision <https://arxiv.org/pdf/2111.11418.pdf>`_
    """

    def __init__(
            self,
            dim: int,
            mlp_ratio: float = 4.0,
            act_layer: nn.Module = nn.GELU,
            norm_layer: nn.Module = nn.BatchNorm3d,
            proj_drop: float = 0.0,
            drop_path: float = 0.0,
            num_frames: int = 4,
            use_pos_emb = False,
            width=8
    ):
        """Build Attention Block.

        Args:
            dim: Number of embedding dimensions.
            mlp_ratio: MLP expansion ratio. Default: 4.0
            act_layer: Activation layer. Default: ``nn.GELU``
            norm_layer: Normalization layer. Default: ``nn.BatchNorm2d``
            proj_drop: Dropout rate. Default: 0.0
            drop_path: Drop path rate. Default: 0.0
            layer_scale_init_value: Layer scale value at initialization. Default: 1e-5
        """

        super().__init__()

        self.norm = norm_layer(dim)
        self.token_mixer = Attention3D(dim=dim,num_frames=num_frames)

        self.layer_scale_1 = nn.Identity()
        self.drop_path1 = DropPath(drop_path) if drop_path > 0.0 else nn.Identity()

        self.mlp = ConvMlp3D(
            in_chs=dim,
            hidden_channels=int(dim * mlp_ratio),
            act_layer=act_layer,
            drop=proj_drop,
            num_frames=num_frames,
        )

        self.layer_scale_2 = nn.Identity()
        self.drop_path2 = DropPath(drop_path) if drop_path > 0.0 else nn.Identity()
        if use_pos_emb:
            n_positions = width * width * num_frames
            self.pos_emb = get_sinusoid_encoding_table(n_position=n_positions, d_hid=dim)
        self.use_pos_emb = use_pos_emb
        self.num_frames = num_frames

    def forward(self, x):
        B_T, C, H, W = x.shape
        B = B_T // self.num_frames
        N = self.num_frames * H * W
        if self.use_pos_emb:
             x = x.reshape(B,self.num_frames,C,H,W).transpose(1,2).flatten(2).transpose(1,2)#[B,N,C]
             x = x + self.pos_emb[:,:N].type_as(x).to(x.device).clone().detach()
             x = x.reshape(B*self.num_frames, H, W, C).permute(0,3,1,2)#[B_T,C,H,W]
        x = x + self.drop_path1(self.layer_scale_1(self.token_mixer(self.norm(x.reshape(B,self.num_frames,C,H,W).transpose(1,2)).transpose(1,2).reshape(B*self.num_frames,C,H,W))))
        x = x + self.drop_path2(self.layer_scale_2(self.mlp(x)))
        return x
    
class ParallelAttentionBlock3D(nn.Module):
    """Implementation of metaformer block with MHSA as token mixer.

    For more details on Metaformer structure, please refer to:
    `MetaFormer Is Actually What You Need for Vision <https://arxiv.org/pdf/2111.11418.pdf>`_
    """

    def __init__(
            self,
            dim: int,
            mlp_ratio: float = 4.0,
            act_layer: nn.Module = nn.GELU,
            norm_layer: nn.Module = nn.BatchNorm3d,
            proj_drop: float = 0.0,
            drop_path: float = 0.0,
            num_frames: int = 4,
            use_pos_emb = False,
            width = 8
    ):
        """Build Attention Block.

        Args:
            dim: Number of embedding dimensions.
            mlp_ratio: MLP expansion ratio. Default: 4.0
            act_layer: Activation layer. Default: ``nn.GELU``
            norm_layer: Normalization layer. Default: ``nn.BatchNorm2d``
            proj_drop: Dropout rate. Default: 0.0
            drop_path: Drop path rate. Default: 0.0
            layer_scale_init_value: Layer scale value at initialization. Default: 1e-5
        """

        super().__init__()

        self.norm = norm_layer(dim)
        self.token_mixer = ShapedAttention3D(dim=dim,num_frames=num_frames,width=width)

        self.layer_scale_1 = nn.Identity()
        self.drop_path1 = DropPath(drop_path) if drop_path > 0.0 else nn.Identity()

        self.mlp = ConvMlp3D(
            in_chs=dim,
            hidden_channels=int(dim * mlp_ratio),
            act_layer=act_layer,
            drop=proj_drop,
            num_frames=num_frames,
        )

        self.layer_scale_2 = nn.Identity()
        self.drop_path2 = DropPath(drop_path) if drop_path > 0.0 else nn.Identity()
        if use_pos_emb:
            n_positions = width*width*num_frames
            self.pos_emb = get_sinusoid_encoding_table(n_position=n_positions, d_hid=dim)
        self.use_pos_emb = use_pos_emb
        self.num_frames = num_frames

    def forward(self, x):
        B_T, C, H, W = x.shape
        B = B_T // self.num_frames
        N = self.num_frames * H * W
        if self.use_pos_emb:
             x = x.reshape(B,self.num_frames,C,H,W).transpose(1,2).flatten(2).transpose(1,2)#[B,N,C]
             x = x + self.pos_emb[:,:N].type_as(x).to(x.device).clone().detach()
             x = x.reshape(B*self.num_frames, H, W, C).permute(0,3,1,2)#[B_T,C,H,W]
        x_norm = self.norm(x.reshape(B,self.num_frames,C,H,W).transpose(1,2)).transpose(1,2).reshape(B*self.num_frames,C,H,W)
        x_att = self.drop_path1(self.layer_scale_1(self.token_mixer(x_norm)))
        x_mlp = self.drop_path2(self.layer_scale_2(self.mlp(x_norm)))
        out = x_att + x_mlp
        return out
    
class AdaptAttention(nn.Module):
    def __init__(self, original_mlp, in_dim, mid_dim, dropout=0.0, s=0.1, use_pos_emb=False, width=8, num_frames=4):
        super().__init__()
        self.original_mlp = original_mlp
        self.in_dim = in_dim
        self.mid_dim = mid_dim
        self.down_proj = nn.Linear(in_dim, mid_dim)
        self.up_proj = nn.Linear(mid_dim, in_dim)
        self.dropout = nn.Dropout(dropout)
        self.scale = s
        self.use_pos_emb = use_pos_emb
        self.encoder = AttentionBlock3D(dim=mid_dim,num_frames=num_frames,use_pos_emb=use_pos_emb,width=width)
        self.num_frames = num_frames

        #initialization
        nn.init.kaiming_uniform_(self.down_proj.weight)
        nn.init.zeros_(self.up_proj.weight)
        nn.init.zeros_(self.down_proj.bias)
        nn.init.zeros_(self.up_proj.bias)
    def forward(self, x):
        original_mlp_x = self.original_mlp(x)#[B*T,C,H,W]
        x = self.down_proj(original_mlp_x.transpose(1,3)).transpose(1,3)
        x = self.dropout(self.encoder(x))
        x = self.up_proj(x.transpose(1,3)).transpose(1,3)
        output = original_mlp_x + self.scale * x
        return output

class AdaptParallelAttention(nn.Module):
    def __init__(self, original_mlp, in_dim, mid_dim, dropout=0.0, s=0.1, use_pos_emb=False, width=8, num_frames=4):
        super().__init__()
        self.original_mlp = original_mlp
        self.in_dim = in_dim
        self.mid_dim = mid_dim
        self.down_proj = nn.Linear(in_dim, mid_dim)
        self.up_proj = nn.Linear(mid_dim, in_dim)
        self.dropout = nn.Dropout(dropout)
        self.scale = s
        self.use_pos_emb = use_pos_emb
        self.encoder = ParallelAttentionBlock3D(dim=mid_dim,num_frames=num_frames,use_pos_emb=use_pos_emb,width=width)
        self.num_frames = num_frames

        #initialization
        nn.init.kaiming_uniform_(self.down_proj.weight)
        nn.init.zeros_(self.up_proj.weight)
        nn.init.zeros_(self.down_proj.bias)
        nn.init.zeros_(self.up_proj.bias)
    def forward(self, x):
        original_mlp_x = self.original_mlp(x)#[B*T,C,H,W]
        x = self.down_proj(original_mlp_x.transpose(1,3)).transpose(1,3)
        x = self.dropout(self.encoder(x))
        x = self.up_proj(x.transpose(1,3)).transpose(1,3)
        output = original_mlp_x + self.scale * x
        return output


# class myTemporalTransformer(nn.Module):
#     def __init__(self, d_model=512, nhead=8, n_layers=3, n_position=4):
#         super().__init__()
#         self.num_frames = n_position
#         encoder_layer = nn.TransformerEncoderLayer(d_model=d_model,nhead=nhead,batch_first=True)
#         self.encoder = nn.TransformerEncoder(encoder_layer=encoder_layer, num_layers=n_layers)
#         self.position_embeddings = get_sinusoid_encoding_table(n_position=n_position,d_hid=d_model)

#     def forward(self, x):
#         #x:[B*T,C,H,W]
#         n, C, H, W = x.shape
#         B = n // self.num_frames
#         x = x.reshape(B, self.num_frames, C, H*W).permute(0, 3, 1, 2) + self.position_embeddings.type_as(x).to(x.device).clone().detach()#[B,H*W,T,C]
#         x = x.transpose(1, 2).reshape(B, self.num_frames*H*W, C)#[B,T*H*W,C]
#         x = self.encoder(x).reshape(B*self.num_frames, H, W, C).permute(0, 3, 1, 2)#[B*T,C,H,W]
#         return x

def patchify_feature_map(x):
    """
    对输入的特征图进行patch化，堆叠相邻的2x2 tokens。
    
    参数:
    x: 输入的特征图，形状为[B, C, H, W]，其中C=64, H=64, W=64
    
    返回:
    patchified_x: patch化后的特征图，形状为[B, 4C, 32, 32]
    """
    # unfold操作，将每个2x2的区域展开为单独的维度
    # 结果的形状将是[B, C, 32, 32, 2, 2]
    patches = x.unfold(2, 2, 2).unfold(3, 2, 2)
    
    # 调整形状，合并通道维度和最后两个维度
    # 新的形状将是[B, 4C, 32, 32]
    patchified_x = patches.reshape(x.size(0), x.size(1) * 4, 32, 32)
    
    return patchified_x

class AdapterConv(nn.Module):

    def __init__(self, in_channels, adapter_channels, kernel_size, num_frames=4, scale=1.0):
        super().__init__()
        self.num_frames = num_frames
        self.scale = scale
        self.fc1 = nn.Linear(in_channels, adapter_channels)
        self.conv = nn.Conv3d(
            adapter_channels, adapter_channels,
            kernel_size=kernel_size,
            stride=(1, 1, 1),
            padding=tuple(x // 2 for x in kernel_size),
            groups=adapter_channels,
        )


        self.fc2 = nn.Linear(adapter_channels, in_channels)
        nn.init.constant_(self.conv.weight, 0.)
        nn.init.constant_(self.conv.bias, 0.)
        nn.init.constant_(self.fc1.bias, 0.)
        nn.init.constant_(self.fc2.bias, 0.)

    def forward(self, x):
        BT, C, H, W = x.shape

        B = BT // self.num_frames
        x_id = x
        x = x.view(B, self.num_frames, C, H, W).permute(0,1,3,4,2).contiguous()#[B,T,H,W,C]
        x = self.fc1(x)
        x = x.permute(0,4,1,2,3).contiguous()#[B,C_adapter,T,H,W]
        x = self.conv(x)
        x = x.permute(0,2,3,4,1)#[B,T,H,W,C_adapter]
        x = self.fc2(x)#[B,T,H,W,C]
        x = x.permute(0,1,4,2,3).contiguous().view(BT,C,H,W)
        x_id = x_id + self.scale * x
        return x_id

class ResAdapterBlock(nn.Module):
    def __init__(self, original_block, d_model, adapter_channels, kernel_size, num_frames=4, scale=1.0):
        super().__init__()
        self.original_block = original_block
        for _, p in self.original_block.named_parameters():
            p.requires_grad = False
        self.adapter = AdapterConv(in_channels=d_model,adapter_channels=adapter_channels,kernel_size=kernel_size,num_frames=num_frames,scale=scale)

    def forward(self,x):
        x = self.adapter(x)
        x = self.original_block(x)
        return x

class PostResAdapterBlock(nn.Module):
    def __init__(self, original_block, d_model, adapter_channels, kernel_size, num_frames=4, scale=1.0):
        super().__init__()
        self.original_block = original_block
        for _, p in self.original_block.named_parameters():
            p.requires_grad = False
        self.adapter = AdapterConv(in_channels=d_model,adapter_channels=adapter_channels,kernel_size=kernel_size,num_frames=num_frames,scale=scale)

    def forward(self,x):
        x = self.original_block(x)
        x = self.adapter(x)
        return x
     
class VideoCLIP(nn.Module):
    def __init__(
            self,
            clip_2d,
            num_frames = 4,
            init_logit_scale: float = np.log(1 / 0.07)
    ):
        super().__init__()
        self.num_frames = num_frames
        self.logit_scale = nn.Parameter(torch.ones([]) * init_logit_scale)

        for param in clip_2d.parameters():
            param.requires_grad = False
<<<<<<< HEAD
        # clip_2d.logit_scale.requires_grad = False

        dims = [64,128,256,512]
        for i, dim in zip(range(len(clip_2d.visual.trunk.stages)),dims):
            for j in range(len(clip_2d.visual.trunk.stages[i].blocks)):
                clip_2d.visual.trunk.stages[i].blocks[j] = ResAdapterBlock(original_block=clip_2d.visual.trunk.stages[i].blocks[j],d_model=dim,adapter_channels=dim//2,kernel_size=(3,1,1),num_frames=num_frames,scale=1.0)

        # clip_2d.visual.trunk.stages[0] = ResAdapterBlock(original_block=clip_2d.visual.trunk.stages[0],d_model=64,adapter_channels=32,kernel_size=(3,1,1),num_frames=num_frames,scale=1.0)
        # clip_2d.visual.trunk.stages[1] = ResAdapterBlock(original_block=clip_2d.visual.trunk.stages[1],d_model=64,adapter_channels=32,kernel_size=(3,1,1),num_frames=num_frames,scale=1.0)
        # clip_2d.visual.trunk.stages[2] = AdaptParallelAttention(original_mlp=clip_2d.visual.trunk.stages[2],in_dim=256,mid_dim=128,use_pos_emb=True,width=16,num_frames=num_frames)
        clip_2d.visual.trunk.stages[3] = AdaptParallelAttention(original_mlp=clip_2d.visual.trunk.stages[3],in_dim=512,mid_dim=256,width=8,num_frames=num_frames)
        # clip_2d.visual.trunk.stages[3] = ResAdapterBlock(original_block=clip_2d.visual.trunk.stages[3],d_model=256,adapter_channels=128,kernel_size=(3,1,1),num_frames=num_frames,scale=1.0)
        clip_2d.visual.trunk.final_conv = AdaptParallelAttention(original_mlp=clip_2d.visual.trunk.final_conv,in_dim=1024,mid_dim=512,width=8,num_frames=num_frames)
        clip_2d.visual.trunk.head = AdaptMLP(original_mlp=clip_2d.visual.trunk.head,in_dim=512,mid_dim=256,s=0.1)
=======

        # clip_2d.visual.trunk.stages[3] = AdaptParallelAttention(original_mlp=clip_2d.visual.trunk.stages[3],in_dim=512,mid_dim=256,use_pos_emb=True,width=8,num_frames=num_frames)
        # clip_2d.visual.trunk.final_conv = AdaptParallelAttention(original_mlp=clip_2d.visual.trunk.final_conv,in_dim=1024,mid_dim=512,width=8,num_frames=num_frames)

        # clip_2d.visual.trunk.head = ResAdapterBlock(original_block=clip_2d.visual.trunk.head,d_model=1024,adapter_channels=512,kernel_size=(3,1,1),num_frames=num_frames,scale=1.0)
        # clip_2d.visual.trunk.head = AdaptMLP(original_mlp=clip_2d.visual.trunk.head,in_dim=512,mid_dim=256,s=0.1)
        
        #Compare with CLIP4CLIP-SeqTrans
        clip_2d.visual.trunk.final_conv = AdaptAttention(original_mlp=clip_2d.visual.trunk.final_conv,in_dim=1024,mid_dim=512,use_pos_emb=True,width=8,num_frames=num_frames)
>>>>>>> bf0b9d5c
        
        for block in clip_2d.text.transformer.resblocks:
            block.mlp = AdaptMLP(original_mlp=block.mlp,in_dim=512,mid_dim=256,s=0.1)
        
        self.clip_2d = clip_2d


    def forward(
            self,
            video: Optional[torch.Tensor] = None,
            text: Optional[torch.Tensor] = None,
    ):
        """
        video:shape=[B,num_frames,C,H,W]
        """
        B,T,C,H,W = video.shape#[B,4,3,224,224]

        video = video.reshape(B*T,C,H,W)
        multi_text = False
        if len(text.shape) == 3:
            b, n, d = text.shape
            text = text.reshape(b*n,d)
            multi_text = True

        out_dict = self.clip_2d(video, text)
        if multi_text:
            out_dict['text_features'] = out_dict['text_features'].reshape(b,n,-1)

        out_dict['image_features'] = out_dict['image_features'].view(B,T,-1).mean(dim=1)

        output = {}
        output['image_features'] = F.normalize(out_dict['image_features'],dim=-1)
        output['text_features'] = F.normalize(out_dict['text_features'],dim=-1)
        output['logit_scale'] = self.logit_scale.exp()
        return output

def convert_weights_to_lp(model: nn.Module, dtype=torch.float16):
    """Convert applicable model parameters to low-precision (bf16 or fp16)"""

    def _convert_weights(l):
        if isinstance(l, (nn.Conv1d, nn.Conv2d, nn.Linear)):
            l.weight.data = l.weight.data.to(dtype)
            if l.bias is not None:
                l.bias.data = l.bias.data.to(dtype)

        if isinstance(l, (nn.MultiheadAttention, Attention)):
            for attr in [*[f"{s}_proj_weight" for s in ["in", "q", "k", "v"]], "in_proj_bias", "bias_k", "bias_v"]:
                tensor = getattr(l, attr)
                if tensor is not None:
                    tensor.data = tensor.data.to(dtype)

        if isinstance(l, (CLIP, TextTransformer)):
            # convert text nn.Parameter projections
            attr = getattr(l, "text_projection", None)
            if attr is not None:
                attr.data = attr.data.to(dtype)

        if isinstance(l, VisionTransformer):
            # convert vision nn.Parameter projections
            attr = getattr(l, "proj", None)
            if attr is not None:
                attr.data = attr.data.to(dtype)

    model.apply(_convert_weights)


convert_weights_to_fp16 = convert_weights_to_lp  # backwards compat


# used to maintain checkpoint compatibility
def convert_to_custom_text_state_dict(state_dict: dict):
    if 'text_projection' in state_dict:
        # old format state_dict, move text tower -> .text
        new_state_dict = {}
        for k, v in state_dict.items():
            if any(k.startswith(p) for p in (
                'text_projection',
                'positional_embedding',
                'token_embedding',
                'transformer',
                'ln_final',
            )):
                k = 'text.' + k
            new_state_dict[k] = v
        return new_state_dict
    return state_dict


def build_model_from_openai_state_dict(
        state_dict: dict,
        quick_gelu=True,
        cast_dtype=torch.float16,
):
    vit = "visual.proj" in state_dict

    if vit:
        vision_width = state_dict["visual.conv1.weight"].shape[0]
        vision_layers = len(
            [k for k in state_dict.keys() if k.startswith("visual.") and k.endswith(".attn.in_proj_weight")])
        vision_patch_size = state_dict["visual.conv1.weight"].shape[-1]
        grid_size = round((state_dict["visual.positional_embedding"].shape[0] - 1) ** 0.5)
        image_size = vision_patch_size * grid_size
    else:
        counts: list = [
            len(set(k.split(".")[2] for k in state_dict if k.startswith(f"visual.layer{b}"))) for b in [1, 2, 3, 4]]
        vision_layers = tuple(counts)
        vision_width = state_dict["visual.layer1.0.conv1.weight"].shape[0]
        output_width = round((state_dict["visual.attnpool.positional_embedding"].shape[0] - 1) ** 0.5)
        vision_patch_size = None
        assert output_width ** 2 + 1 == state_dict["visual.attnpool.positional_embedding"].shape[0]
        image_size = output_width * 32

    embed_dim = state_dict["text_projection"].shape[1]
    context_length = state_dict["positional_embedding"].shape[0]
    vocab_size = state_dict["token_embedding.weight"].shape[0]
    transformer_width = state_dict["ln_final.weight"].shape[0]
    transformer_heads = transformer_width // 64
    transformer_layers = len(set(k.split(".")[2] for k in state_dict if k.startswith(f"transformer.resblocks")))

    vision_cfg = CLIPVisionCfg(
        layers=vision_layers,
        width=vision_width,
        patch_size=vision_patch_size,
        image_size=image_size,
    )
    text_cfg = CLIPTextCfg(
        context_length=context_length,
        vocab_size=vocab_size,
        width=transformer_width,
        heads=transformer_heads,
        layers=transformer_layers,
    )
    model = CLIP(
        embed_dim,
        vision_cfg=vision_cfg,
        text_cfg=text_cfg,
        quick_gelu=quick_gelu,  # OpenAI models were trained with QuickGELU
        cast_dtype=cast_dtype,
    )

    for key in ["input_resolution", "context_length", "vocab_size"]:
        state_dict.pop(key, None)
    convert_weights_to_fp16(model)  # OpenAI state dicts are partially converted to float16
    model.load_state_dict(state_dict)
    return model.eval()


def trace_model(model, batch_size=256, device=torch.device('cpu')):
    model.eval()
    image_size = model.visual.image_size
    example_images = torch.ones((batch_size, 3, image_size, image_size), device=device)
    example_text = torch.zeros((batch_size, model.context_length), dtype=torch.int, device=device)
    model = torch.jit.trace_module(
        model,
        inputs=dict(
            forward=(example_images, example_text),
            encode_text=(example_text,),
            encode_image=(example_images,)
        ))
    model.visual.image_size = image_size
    return model


def resize_pos_embed(state_dict, model, interpolation: str = 'bicubic', antialias: bool = True):
    # Rescale the grid of position embeddings when loading from state_dict
    old_pos_embed = state_dict.get('visual.positional_embedding', None)
    if old_pos_embed is None or not hasattr(model.visual, 'grid_size'):
        return
    grid_size = to_2tuple(model.visual.grid_size)
    extra_tokens = 1  # FIXME detect different token configs (ie no class token, or more)
    new_seq_len = grid_size[0] * grid_size[1] + extra_tokens
    if new_seq_len == old_pos_embed.shape[0]:
        return

    if extra_tokens:
        pos_emb_tok, pos_emb_img = old_pos_embed[:extra_tokens], old_pos_embed[extra_tokens:]
    else:
        pos_emb_tok, pos_emb_img = None, old_pos_embed
    old_grid_size = to_2tuple(int(math.sqrt(len(pos_emb_img))))

    logging.info('Resizing position embedding grid-size from %s to %s', old_grid_size, grid_size)
    pos_emb_img = pos_emb_img.reshape(1, old_grid_size[0], old_grid_size[1], -1).permute(0, 3, 1, 2)
    pos_emb_img = F.interpolate(
        pos_emb_img,
        size=grid_size,
        mode=interpolation,
        antialias=antialias,
        align_corners=False,
    )
    pos_emb_img = pos_emb_img.permute(0, 2, 3, 1).reshape(1, grid_size[0] * grid_size[1], -1)[0]
    if pos_emb_tok is not None:
        new_pos_embed = torch.cat([pos_emb_tok, pos_emb_img], dim=0)
    else:
        new_pos_embed = pos_emb_img
    state_dict['visual.positional_embedding'] = new_pos_embed


def resize_text_pos_embed(state_dict, model, interpolation: str = 'linear', antialias: bool = False):
    old_pos_embed = state_dict.get('positional_embedding', None)
    if old_pos_embed is None:
        return
    # FIXME add support for text cls_token
    model_pos_embed = getattr(model, 'positional_embedding', None)
    if model_pos_embed is None:
        model_pos_embed = getattr(model.text, 'positional_embedding', None)

    old_num_pos = old_pos_embed.shape[0]
    old_width = old_pos_embed.shape[1]
    num_pos = model_pos_embed.shape[0]
    width = model_pos_embed.shape[1]
    assert old_width == width, 'text pos_embed width changed!'
    if old_num_pos == num_pos:
        return

    logging.info('Resizing text position embedding num_pos from %s to %s', old_num_pos, num_pos)
    old_pos_embed = old_pos_embed.reshape(1, old_num_pos, old_width).permute(0, 2, 1)
    old_pos_embed = F.interpolate(
        old_pos_embed,
        size=num_pos,
        mode=interpolation,
        antialias=antialias,
        align_corners=False,
    )
    old_pos_embed = old_pos_embed.permute(0, 2, 1)[0]
    new_pos_embed = old_pos_embed

    state_dict['positional_embedding'] = new_pos_embed


def get_model_preprocess_cfg(model):
    module = getattr(model, 'visual', model)
    preprocess_cfg = getattr(module, 'preprocess_cfg', {})
    if not preprocess_cfg:
        # use separate legacy attributes if preprocess_cfg dict not found
        size = getattr(module, 'image_size')
        if size is not None:
            preprocess_cfg['size'] = size
        mean = getattr(module, 'image_mean', None)
        if mean is not None:
            preprocess_cfg['mean'] = mean
        std = getattr(module, 'image_std', None)
        if std is not None:
            preprocess_cfg['std'] = std
    return preprocess_cfg


def set_model_preprocess_cfg(model, preprocess_cfg: Dict[str, Any]):
    module = getattr(model, 'visual', model)
    module.image_mean = preprocess_cfg['mean']  # legacy attribute, keeping for bwd compat
    module.image_std = preprocess_cfg['std']  # legacy attribute, keeping for bwd compat
    module.preprocess_cfg = copy.deepcopy(preprocess_cfg)  # new attr, package all pp cfg as dict


def get_model_tokenize_cfg(model):
    module = getattr(model, 'text', model)
    cfg = {}
    context_length = getattr(module, 'context_length', None)
    if context_length is not None:
        cfg['context_length'] = context_length
    vocab_size = getattr(module, 'vocab_size', None)
    if vocab_size is not None:
        cfg['vocab_size'] = vocab_size
    return cfg


class Custom3DConvModule(nn.Module):
    def __init__(self, in_channels, num_frames=4):
        super(Custom3DConvModule, self).__init__()
        self.num_frames = num_frames
        
        # 第一个3x1x1的3D卷积层
        self.conv3d_1 = nn.Conv3d(in_channels, in_channels*4, kernel_size=(3, 1, 1), stride=1, padding=(1, 0, 0))
        self.bn_act3d_1 = BatchNormAct3d(in_channels*4)
        
        # 第二个3x1x1的3D卷积层
        self.conv3d_2 = nn.Conv3d(in_channels*4, in_channels, kernel_size=(3, 1, 1), stride=1, padding=(1, 0, 0))
        self.bn_act3d_2 = BatchNormAct3d(in_channels)
                
    def forward(self, x):
        # 输入 x 的形状为 (B*T, C, H, W)
        x_in = x
        B = x.shape[0] // self.num_frames
        C, H, W = x.shape[1], x.shape[2], x.shape[3]
        
        # 重排列数据维度以匹配3D卷积层的输入需求
        x = x.reshape(B, self.num_frames, C, H, W).transpose(1, 2)

        # 通过第一个3D卷积层和批归一化激活层
        x = self.bn_act3d_1(self.conv3d_1(x))
        
        # 通过第二个3D卷积层和批归一化激活层
        x = self.bn_act3d_2(self.conv3d_2(x))
        
        # 恢复原始维度顺序并合并批次和帧数维度
        x = x.transpose(1, 2).reshape(B * self.num_frames, C, H, W)

        return x + x_in


class BatchNormAct3d(nn.BatchNorm3d):
    """BatchNorm + Activation for 3D

    This module performs BatchNorm + Activation for 3D convolutions in a manner that will remain backwards
    compatible with weights trained with separate bn, act.
    """
    def __init__(
            self,
            num_features,
            eps=1e-5,
            momentum=0.1,
            affine=True,
            track_running_stats=True,
            apply_act=True,
            act_layer=nn.ReLU,
            act_kwargs=None,
            inplace=True,
            drop_layer=None,
            device=None,
            dtype=None,
    ):
        try:
            factory_kwargs = {'device': device, 'dtype': dtype}
            super(BatchNormAct3d, self).__init__(
                num_features,
                eps=eps,
                momentum=momentum,
                affine=affine,
                track_running_stats=track_running_stats,
                **factory_kwargs,
            )
        except TypeError:
            # NOTE for backwards compat with old PyTorch w/o factory device/dtype support
            super(BatchNormAct3d, self).__init__(
                num_features,
                eps=eps,
                momentum=momentum,
                affine=affine,
                track_running_stats=track_running_stats,
            )
        self.drop = drop_layer() if drop_layer is not None else nn.Identity()
        self.act = _create_act(act_layer, act_kwargs=act_kwargs, inplace=inplace, apply_act=apply_act)

    def forward(self, x):
        _assert(x.ndim == 5, f'expected 5D input (got {x.ndim}D input)')

        if self.momentum is None:
            exponential_average_factor = 0.0
        else:
            exponential_average_factor = self.momentum

        if self.training and self.track_running_stats:
            if self.num_batches_tracked is not None:  # type: ignore[has-type]
                self.num_batches_tracked.add_(1)  # type: ignore[has-type]
                if self.momentum is None:  # use cumulative moving average
                    exponential_average_factor = 1.0 / float(self.num_batches_tracked)
                else:  # use exponential moving average
                    exponential_average_factor = self.momentum

        if self.training:
            bn_training = True
        else:
            bn_training = (self.running_mean is None) and (self.running_var is None)

        x = F.batch_norm(
            x,
            self.running_mean if not self.training or self.track_running_stats else None,
            self.running_var if not self.training or self.track_running_stats else None,
            self.weight,
            self.bias,
            bn_training,
            exponential_average_factor,
            self.eps,
        )
        x = self.drop(x)
        x = self.act(x)
        return x<|MERGE_RESOLUTION|>--- conflicted
+++ resolved
@@ -1001,7 +1001,6 @@
 
         for param in clip_2d.parameters():
             param.requires_grad = False
-<<<<<<< HEAD
         # clip_2d.logit_scale.requires_grad = False
 
         dims = [64,128,256,512]
@@ -1016,17 +1015,6 @@
         # clip_2d.visual.trunk.stages[3] = ResAdapterBlock(original_block=clip_2d.visual.trunk.stages[3],d_model=256,adapter_channels=128,kernel_size=(3,1,1),num_frames=num_frames,scale=1.0)
         clip_2d.visual.trunk.final_conv = AdaptParallelAttention(original_mlp=clip_2d.visual.trunk.final_conv,in_dim=1024,mid_dim=512,width=8,num_frames=num_frames)
         clip_2d.visual.trunk.head = AdaptMLP(original_mlp=clip_2d.visual.trunk.head,in_dim=512,mid_dim=256,s=0.1)
-=======
-
-        # clip_2d.visual.trunk.stages[3] = AdaptParallelAttention(original_mlp=clip_2d.visual.trunk.stages[3],in_dim=512,mid_dim=256,use_pos_emb=True,width=8,num_frames=num_frames)
-        # clip_2d.visual.trunk.final_conv = AdaptParallelAttention(original_mlp=clip_2d.visual.trunk.final_conv,in_dim=1024,mid_dim=512,width=8,num_frames=num_frames)
-
-        # clip_2d.visual.trunk.head = ResAdapterBlock(original_block=clip_2d.visual.trunk.head,d_model=1024,adapter_channels=512,kernel_size=(3,1,1),num_frames=num_frames,scale=1.0)
-        # clip_2d.visual.trunk.head = AdaptMLP(original_mlp=clip_2d.visual.trunk.head,in_dim=512,mid_dim=256,s=0.1)
-        
-        #Compare with CLIP4CLIP-SeqTrans
-        clip_2d.visual.trunk.final_conv = AdaptAttention(original_mlp=clip_2d.visual.trunk.final_conv,in_dim=1024,mid_dim=512,use_pos_emb=True,width=8,num_frames=num_frames)
->>>>>>> bf0b9d5c
         
         for block in clip_2d.text.transformer.resblocks:
             block.mlp = AdaptMLP(original_mlp=block.mlp,in_dim=512,mid_dim=256,s=0.1)
